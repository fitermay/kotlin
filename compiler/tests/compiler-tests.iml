<?xml version="1.0" encoding="UTF-8"?>
<module type="JAVA_MODULE" version="4">
  <component name="NewModuleRootManager" inherit-compiler-output="true">
    <exclude-output />
    <content url="file://$MODULE_DIR$">
      <sourceFolder url="file://$MODULE_DIR$" isTestSource="true" />
    </content>
    <orderEntry type="jdk" jdkName="1.6" jdkType="JavaSDK" />
    <orderEntry type="sourceFolder" forTests="false" />
    <orderEntry type="module" module-name="tests-common" />
    <orderEntry type="module" module-name="descriptors" />
    <orderEntry type="module" module-name="backend" />
    <orderEntry type="module" module-name="frontend" />
    <orderEntry type="module" module-name="frontend.java" />
    <orderEntry type="module" module-name="cli" />
    <orderEntry type="module" module-name="light-classes" />
    <orderEntry type="library" name="dx-android" level="project" />
    <orderEntry type="module" module-name="serialization" />
    <orderEntry type="module" module-name="builtins-serializer" />
    <orderEntry type="module" module-name="descriptors.runtime" />
    <orderEntry type="module" module-name="js.frontend" />
    <orderEntry type="module" module-name="js.serializer" />
    <orderEntry type="module" module-name="preloader" />
    <orderEntry type="module" module-name="android-extensions-compiler" scope="TEST" />
    <orderEntry type="module" module-name="js.serializer" />
    <orderEntry type="module" module-name="js.translator" scope="TEST" />
    <orderEntry type="module" module-name="util" />
    <orderEntry type="module" module-name="daemon-client" />
    <orderEntry type="module" module-name="daemon-common" />
    <orderEntry type="library" scope="TEST" name="kotlin-test" level="project" />
    <orderEntry type="library" scope="TEST" name="junit-4.12" level="project" />
    <orderEntry type="library" name="intellij-core" level="project" />
    <orderEntry type="module-library">
      <library>
        <CLASSES>
          <root url="jar://$MODULE_DIR$/../../ideaSDK/lib/commons-httpclient-3.1-patched.jar!/" />
        </CLASSES>
        <JAVADOC />
        <SOURCES />
      </library>
    </orderEntry>
    <orderEntry type="module-library">
      <library>
        <CLASSES>
          <root url="jar://$MODULE_DIR$/../../dependencies/download/idea-for-compiler-test/idea_rt.jar!/" />
        </CLASSES>
        <JAVADOC />
        <SOURCES />
      </library>
    </orderEntry>
    <orderEntry type="module-library">
      <library>
        <CLASSES>
<<<<<<< HEAD
          <root url="jar://$MODULE_DIR$/../../ideaSDK/lib/idea_rt.jar!/" />
=======
          <root url="jar://$MODULE_DIR$/../../dependencies/download/idea-for-compiler-test/openapi.jar!/" />
>>>>>>> 10206ef0
        </CLASSES>
        <JAVADOC />
        <SOURCES />
      </library>
    </orderEntry>
    <orderEntry type="module-library">
      <library>
        <CLASSES>
          <root url="jar://$MODULE_DIR$/../../ideaSDK/lib/openapi.jar!/" />
        </CLASSES>
        <JAVADOC />
        <SOURCES />
      </library>
    </orderEntry>
  </component>
</module><|MERGE_RESOLUTION|>--- conflicted
+++ resolved
@@ -42,20 +42,7 @@
     <orderEntry type="module-library">
       <library>
         <CLASSES>
-          <root url="jar://$MODULE_DIR$/../../dependencies/download/idea-for-compiler-test/idea_rt.jar!/" />
-        </CLASSES>
-        <JAVADOC />
-        <SOURCES />
-      </library>
-    </orderEntry>
-    <orderEntry type="module-library">
-      <library>
-        <CLASSES>
-<<<<<<< HEAD
           <root url="jar://$MODULE_DIR$/../../ideaSDK/lib/idea_rt.jar!/" />
-=======
-          <root url="jar://$MODULE_DIR$/../../dependencies/download/idea-for-compiler-test/openapi.jar!/" />
->>>>>>> 10206ef0
         </CLASSES>
         <JAVADOC />
         <SOURCES />
@@ -70,5 +57,14 @@
         <SOURCES />
       </library>
     </orderEntry>
+    <orderEntry type="module-library">
+      <library>
+        <CLASSES>
+          <root url="jar://$MODULE_DIR$/../../ideaSDK/core/asm-all.jar!/" />
+        </CLASSES>
+        <JAVADOC />
+        <SOURCES />
+      </library>
+    </orderEntry>
   </component>
 </module>